/*********************************************************************
 * Software License Agreement (BSD License)
 *
 *  Copyright (c) 2012, Willow Garage, Inc.
 *  All rights reserved.
 *
 *  Redistribution and use in source and binary forms, with or without
 *  modification, are permitted provided that the following conditions
 *  are met:
 *
 *   * Redistributions of source code must retain the above copyright
 *     notice, this list of conditions and the following disclaimer.
 *   * Redistributions in binary form must reproduce the above
 *     copyright notice, this list of conditions and the following
 *     disclaimer in the documentation and/or other materials provided
 *     with the distribution.
 *   * Neither the name of Willow Garage nor the names of its
 *     contributors may be used to endorse or promote products derived
 *     from this software without specific prior written permission.
 *
 *  THIS SOFTWARE IS PROVIDED BY THE COPYRIGHT HOLDERS AND CONTRIBUTORS
 *  "AS IS" AND ANY EXPRESS OR IMPLIED WARRANTIES, INCLUDING, BUT NOT
 *  LIMITED TO, THE IMPLIED WARRANTIES OF MERCHANTABILITY AND FITNESS
 *  FOR A PARTICULAR PURPOSE ARE DISCLAIMED. IN NO EVENT SHALL THE
 *  COPYRIGHT OWNER OR CONTRIBUTORS BE LIABLE FOR ANY DIRECT, INDIRECT,
 *  INCIDENTAL, SPECIAL, EXEMPLARY, OR CONSEQUENTIAL DAMAGES (INCLUDING,
 *  BUT NOT LIMITED TO, PROCUREMENT OF SUBSTITUTE GOODS OR SERVICES;
 *  LOSS OF USE, DATA, OR PROFITS; OR BUSINESS INTERRUPTION) HOWEVER
 *  CAUSED AND ON ANY THEORY OF LIABILITY, WHETHER IN CONTRACT, STRICT
 *  LIABILITY, OR TORT (INCLUDING NEGLIGENCE OR OTHERWISE) ARISING IN
 *  ANY WAY OUT OF THE USE OF THIS SOFTWARE, EVEN IF ADVISED OF THE
 *  POSSIBILITY OF SUCH DAMAGE.
 *********************************************************************/

/* Author: E. Gil Jones */

#pragma once

#include <chomp_motion_planner/chomp_parameters.h>
<<<<<<< HEAD
#include <moveit_msgs/msg/motion_plan_detailed_response.hpp>
#include <moveit_msgs/msg/motion_plan_request.hpp>
=======
#include <moveit/planning_interface/planning_request.h>
#include <moveit/planning_interface/planning_response.h>
>>>>>>> 1a308e47
#include <moveit/planning_scene/planning_scene.h>

namespace chomp
{
class ChompPlanner
{
public:
  ChompPlanner() = default;
  virtual ~ChompPlanner() = default;

<<<<<<< HEAD
  bool solve(const planning_scene::PlanningSceneConstPtr& planning_scene, const moveit_msgs::msg::MotionPlanRequest& req,
             const ChompParameters& params, moveit_msgs::msg::MotionPlanDetailedResponse& res) const;
=======
  bool solve(const planning_scene::PlanningSceneConstPtr& planning_scene,
             const planning_interface::MotionPlanRequest& req, const ChompParameters& params,
             planning_interface::MotionPlanDetailedResponse& res) const;
>>>>>>> 1a308e47
};
}<|MERGE_RESOLUTION|>--- conflicted
+++ resolved
@@ -37,13 +37,8 @@
 #pragma once
 
 #include <chomp_motion_planner/chomp_parameters.h>
-<<<<<<< HEAD
-#include <moveit_msgs/msg/motion_plan_detailed_response.hpp>
-#include <moveit_msgs/msg/motion_plan_request.hpp>
-=======
 #include <moveit/planning_interface/planning_request.h>
 #include <moveit/planning_interface/planning_response.h>
->>>>>>> 1a308e47
 #include <moveit/planning_scene/planning_scene.h>
 
 namespace chomp
@@ -54,13 +49,8 @@
   ChompPlanner() = default;
   virtual ~ChompPlanner() = default;
 
-<<<<<<< HEAD
-  bool solve(const planning_scene::PlanningSceneConstPtr& planning_scene, const moveit_msgs::msg::MotionPlanRequest& req,
-             const ChompParameters& params, moveit_msgs::msg::MotionPlanDetailedResponse& res) const;
-=======
   bool solve(const planning_scene::PlanningSceneConstPtr& planning_scene,
              const planning_interface::MotionPlanRequest& req, const ChompParameters& params,
              planning_interface::MotionPlanDetailedResponse& res) const;
->>>>>>> 1a308e47
 };
 }